# LLM Eval Suite

## Requirements

### System
* Python3
* pip 25.2

### API Keys
* OpenAI API Key
* DeepEval API Key

## Set Up

<<<<<<< HEAD
```pip install -r requirements.txt```

## Setting up Ollama
=======
### Python Virtual Environment and installing requirements

```python3 -m venv <myvenv>```

```source <myenv>/bin/activate```

```pip install -r requirements.txt```


### Setting up Ollama
>>>>>>> 2e5b50a9

* Install Ollama by downloading from 
  * [MAC](https://ollama.com/download/mac)
  * [LINUX](https://ollama.com/download/linux)
  * [Windows](https://ollama.com/download/windows)

The following instructions are for mac/linux. Feel free to contribute for Windows.

1. Run Ollama<br>
``` ollama serve ```
2. Pull a model<br>
```ollama pull llama3.1:8b```
3. List models<br>
```ollama list```

You should see llama3.1:8b listed. This is currently what the test suite uses as the model under test for the LLM As A Judge Test Suite

<<<<<<< HEAD
## API Keys
=======
### API Keys
>>>>>>> 2e5b50a9

To run the test suite, you will need the following API keys:

* OpenAI Key
* DeepEval Key

## How to run test

### DeepEvals

#### LLM AS A JUDGE

```pytest -q tests/llm-as-a-judge/correctness/test_deepeval.py```

#### How To View Results
<<<<<<< HEAD
Results will be placed in the logs folder, deepeval_runs_example.jsonl
=======
By default, results are written to logs/deepeval_runs.jsonl (configurable via EVAL_LOG_FILE in .env). 
Open view_evals_results.html in a browser and use the file picker to load your JSONL results.
>>>>>>> 2e5b50a9
<|MERGE_RESOLUTION|>--- conflicted
+++ resolved
@@ -12,11 +12,6 @@
 
 ## Set Up
 
-<<<<<<< HEAD
-```pip install -r requirements.txt```
-
-## Setting up Ollama
-=======
 ### Python Virtual Environment and installing requirements
 
 ```python3 -m venv <myvenv>```
@@ -27,7 +22,6 @@
 
 
 ### Setting up Ollama
->>>>>>> 2e5b50a9
 
 * Install Ollama by downloading from 
   * [MAC](https://ollama.com/download/mac)
@@ -45,11 +39,8 @@
 
 You should see llama3.1:8b listed. This is currently what the test suite uses as the model under test for the LLM As A Judge Test Suite
 
-<<<<<<< HEAD
-## API Keys
-=======
+
 ### API Keys
->>>>>>> 2e5b50a9
 
 To run the test suite, you will need the following API keys:
 
@@ -65,9 +56,6 @@
 ```pytest -q tests/llm-as-a-judge/correctness/test_deepeval.py```
 
 #### How To View Results
-<<<<<<< HEAD
-Results will be placed in the logs folder, deepeval_runs_example.jsonl
-=======
+
 By default, results are written to logs/deepeval_runs.jsonl (configurable via EVAL_LOG_FILE in .env). 
-Open view_evals_results.html in a browser and use the file picker to load your JSONL results.
->>>>>>> 2e5b50a9
+Open view_evals_results.html in a browser and use the file picker to load your JSONL results.